--- conflicted
+++ resolved
@@ -9,16 +9,13 @@
 
 from ._version import __version__
 from .common import Projection
-<<<<<<< HEAD
 from .utils import (
     add_metadata_and_zarr_encoding,
+    get_levels,
     get_version,
     multiscales_template,
     set_zarr_encoding,
 )
-=======
-from .utils import add_metadata_and_zarr_encoding, get_levels, get_version, multiscales_template
->>>>>>> 9d1d0cd7
 
 
 def pyramid_coarsen(
@@ -65,19 +62,17 @@
     return dt.DataTree.from_dict(plevels)
 
 
-
 # single_level branch
 def reproject_single_level(
     ds: xr.Dataset,
     *,
-    projection:typing.Literal['web-mercator', 'equidistant-cylindrical'] = 'web-mercator',
+    projection: typing.Literal['web-mercator', 'equidistant-cylindrical'] = 'web-mercator',
     level: int = None,
     pixels_per_tile: int = 128,
     other_chunks: dict = None,
     resampling: str | dict = 'average',
     extra_dim: str = None,
 ) -> dt.DataTree:
-
 
     import rioxarray  # noqa: F401
     from rasterio.warp import Resampling
@@ -118,6 +113,7 @@
             shape=(dim, dim),
             transform=dst_transform,
         )
+
     # create the data array for each level
 
     plevels[lkey] = xr.Dataset(attrs=ds.attrs)
@@ -139,7 +135,6 @@
     level_ds = plevels[lkey]
     level_ds.attrs = attrs
 
-
     chunks = {'x': pixels_per_tile, 'y': pixels_per_tile}
 
     if other_chunks is not None:
@@ -159,8 +154,6 @@
     # set global metadata
     level_ds.attrs.update({'title': 'multiscale data pyramid', 'version': __version__})
     return level_ds
-
-
 
 
 # single_level branch
