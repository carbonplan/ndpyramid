# flake8: noqa

<<<<<<< HEAD
from .core import pyramid_coarsen
from .regrid import pyramid_regrid
from .reproject import pyramid_reproject

try:
    __version__ = get_distribution(__name__).version
except DistributionNotFound:  # noqa: F401; pragma: no cover
    # package is not installed
    __version__ = '-9999'
=======
from ._version import __version__
from .core import pyramid_coarsen, pyramid_reproject
from .regrid import pyramid_regrid
>>>>>>> 99c6482f
<|MERGE_RESOLUTION|>--- conflicted
+++ resolved
@@ -1,17 +1,5 @@
 # flake8: noqa
 
-<<<<<<< HEAD
-from .core import pyramid_coarsen
-from .regrid import pyramid_regrid
-from .reproject import pyramid_reproject
-
-try:
-    __version__ = get_distribution(__name__).version
-except DistributionNotFound:  # noqa: F401; pragma: no cover
-    # package is not installed
-    __version__ = '-9999'
-=======
 from ._version import __version__
 from .core import pyramid_coarsen, pyramid_reproject
-from .regrid import pyramid_regrid
->>>>>>> 99c6482f
+from .regrid import pyramid_regrid