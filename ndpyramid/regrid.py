from __future__ import annotations  # noqa: F401

import itertools
import typing

import numpy as np
import xarray as xr

from .common import Projection
from .utils import add_metadata_and_zarr_encoding, get_version, multiscales_template


def xesmf_weights_to_xarray(regridder) -> xr.Dataset:
    w = regridder.weights.data
    dim = "n_s"
    ds = xr.Dataset(
        {
            "S": (dim, w.data),
            "col": (dim, w.coords[1, :] + 1),
            "row": (dim, w.coords[0, :] + 1),
        }
    )
    ds.attrs = {"n_in": regridder.n_in, "n_out": regridder.n_out}
    return ds


def _reconstruct_xesmf_weights(ds_w):
    """Reconstruct weights into format that xESMF understands"""
    import sparse
    import xarray as xr

    col = ds_w["col"].values - 1
    row = ds_w["row"].values - 1
    s = ds_w["S"].values
    n_out, n_in = ds_w.attrs["n_out"], ds_w.attrs["n_in"]
    crds = np.stack([row, col])
    return xr.DataArray(
        sparse.COO(crds, s, (n_out, n_in)), dims=("out_dim", "in_dim"), name="weights"
    )


def make_grid_ds(
    level: int,
    pixels_per_tile: int = 128,
    projection: typing.Literal["web-mercator", "equidistant-cylindrical"] = "web-mercator",
) -> xr.Dataset:
    """Make a dataset representing a target grid

    Parameters
    ----------
    level : int
        The zoom level to compute the grid for. Level zero is the furthest out zoom level
    pixels_per_tile : int, optional
        Number of pixels to include along each axis in individual tiles, by default 128
    projection : str, optional
        The projection to use for the grid, by default 'equidistant-cylindrical'

    Returns
    -------
    xr.Dataset
        Target grid dataset with the following variables:
        - "x": X coordinate in Web Mercator projection (grid cell center)
        - "y": Y coordinate in Web Mercator projection (grid cell center)
        - "lat": latitude coordinate (grid cell center)
        - "lon": longitude coordinate (grid cell center)
        - "lat_b": latitude bounds for grid cell
        - "lon_b": longitude bounds for grid cell

    """
    projection_model = Projection(name=projection)

    dim = (2**level) * pixels_per_tile

    transform = projection_model.transform(dim=dim)

    if projection_model.name == "equidistant-cylindrical":
        title = "Equidistant Cylindrical Grid"

    elif projection_model.name == "web-mercator":
        title = "Web Mercator Grid"

    p = projection_model._proj

    grid_shape = (dim, dim)
    bounds_shape = (dim + 1, dim + 1)

    xs = np.empty(grid_shape)
    ys = np.empty(grid_shape)
    lat = np.empty(grid_shape)
    lon = np.empty(grid_shape)
    lat_b = np.zeros(bounds_shape)
    lon_b = np.zeros(bounds_shape)

    # calc grid cell center coordinates
    ii, jj = np.meshgrid(np.arange(dim) + 0.5, np.arange(dim) + 0.5)
    for i, j in itertools.product(range(grid_shape[0]), range(grid_shape[1])):
        locs = [ii[i, j], jj[i, j]]
        xs[i, j], ys[i, j] = transform * locs
        lon[i, j], lat[i, j] = p(xs[i, j], ys[i, j], inverse=True)

    # calc grid cell bounds
    iib, jjb = np.meshgrid(np.arange(dim + 1), np.arange(dim + 1))
    for i, j in itertools.product(range(bounds_shape[0]), range(bounds_shape[1])):
        locs = [iib[i, j], jjb[i, j]]
        x, y = transform * locs
        lon_b[i, j], lat_b[i, j] = p(x, y, inverse=True)

    return xr.Dataset(
        {
            "x": xr.DataArray(xs[0, :], dims=["x"]),
            "y": xr.DataArray(ys[:, 0], dims=["y"]),
            "lat": xr.DataArray(lat, dims=["y", "x"]),
            "lon": xr.DataArray(lon, dims=["y", "x"]),
            "lat_b": xr.DataArray(lat_b, dims=["y_b", "x_b"]),
            "lon_b": xr.DataArray(lon_b, dims=["y_b", "x_b"]),
        },
        attrs=dict(title=title, Conventions="CF-1.8"),
    )


def make_grid_pyramid(
    levels: int = 6,
    projection: typing.Literal["web-mercator", "equidistant-cylindrical"] = "web-mercator",
    pixels_per_tile: int = 128,
) -> xr.DataTree:
    """Helper function to create a grid pyramid for use with xesmf

    Parameters
    ----------
    levels : int, optional
        Number of levels in pyramid, by default 6

    Returns
    -------
    pyramid : xr.DataTree
        Multiscale grid definition

    """
    plevels = {
        str(level): make_grid_ds(
            level, projection=projection, pixels_per_tile=pixels_per_tile
        ).chunk(-1)
        for level in range(levels)
    }
    return xr.DataTree.from_dict(plevels)


def generate_weights_pyramid(
    ds_in: xr.Dataset,
    levels: int,
    method: str = "bilinear",
    regridder_kws: dict = None,
    projection: typing.Literal["web-mercator", "equidistant-cylindrical"] = "web-mercator",
) -> xr.DataTree:
    """Helper function to generate weights for a multiscale regridder

    Parameters
    ----------
    ds_in : xr.Dataset
        Input dataset to regrid
    levels : int
        Number of levels in the pyramid
    method : str, optional
        Regridding method. See :py:class:`~xesmf.Regridder` for valid options, by default 'bilinear'
    regridder_kws : dict
        Keyword arguments to pass to :py:class:`~xesmf.Regridder`. Default is `{'periodic': True}`
    projection : str, optional
        The projection to use for the grid, by default 'web-mercator'

    Returns
    -------
    weights : xr.DataTree
        Multiscale weights

    """
    import xesmf as xe

    regridder_kws = {} if regridder_kws is None else regridder_kws
    regridder_kws = {"periodic": True, **regridder_kws}

    plevels = {}
    for level in range(levels):
        ds_out = make_grid_ds(level=level, projection=projection)
        regridder = xe.Regridder(ds_in, ds_out, method, **regridder_kws)
        ds = xesmf_weights_to_xarray(regridder)

        plevels[str(level)] = ds

    root = xr.Dataset(attrs={"levels": levels, "regrid_method": method})
    plevels["/"] = root
    return xr.DataTree.from_dict(plevels)


def pyramid_regrid(
    ds: xr.Dataset,
    projection: typing.Literal["web-mercator", "equidistant-cylindrical"] = "web-mercator",
    target_pyramid: xr.DataTree = None,
    levels: int = None,
<<<<<<< HEAD
    weights_pyramid: dt.DataTree = None,
    parallel_weights: bool = True,
    method: str = 'bilinear',
=======
    weights_pyramid: xr.DataTree = None,
    method: str = "bilinear",
>>>>>>> 4e875186
    regridder_kws: dict = None,
    regridder_apply_kws: dict = None,
    other_chunks: dict = None,
    pixels_per_tile: int = 128,
) -> xr.DataTree:
    """Make a pyramid using xesmf's regridders

    Parameters
    ----------
    ds : xr.Dataset
        Input dataset
    projection : str, optional
        Projection to use for the grid, by default 'web-mercator'
    target_pyramid : xr.DataTree, optional
        Target grids, if not provided, they will be generated, by default None
    levels : int, optional
        Number of levels in pyramid, by default None
    weights_pyramid : xr.DataTree, optional
       pyramid containing pregenerated weights
    parallel_weights : Bool
        Use dask to generate parallel weights
    method : str, optional
        Regridding method. See :py:class:`~xesmf.Regridder` for valid options, by default 'bilinear'
    regridder_kws : dict
        Keyword arguments to pass to regridder. Default is `{'periodic': True}`
    regridder_apply_kws : dict
        Keyword arguments such as `keep_attrs`, `skipna`, `na_thres`
        to pass to :py:meth:`~xesmf.Regridder.__call__`. Default is None
    other_chunks : dict
        Chunks for non-spatial dims to pass to :py:meth:`~xr.Dataset.chunk`. Default is None
    pixels_per_tile : int, optional
        Number of pixels per tile, by default 128

    Returns
    -------
    pyramid : xr.DataTree
        Multiscale data pyramid

    """
    import xesmf as xe

    if target_pyramid is None:
        if levels is not None:
            target_pyramid = make_grid_pyramid(
                levels, projection=projection, pixels_per_tile=pixels_per_tile
            )
        else:
            raise ValueError("must either provide a target_pyramid or number of levels")
    if levels is None:
        levels = len(target_pyramid.keys())  # TODO: get levels from the pyramid metadata

    regridder_kws = {} if regridder_kws is None else regridder_kws
    regridder_kws = {"periodic": True, **regridder_kws}

    # multiscales spec
    projection_model = Projection(name=projection)
    save_kwargs = {
        "levels": levels,
        "pixels_per_tile": pixels_per_tile,
        "projection": projection,
        "other_chunks": other_chunks,
        "method": method,
        "regridder_kws": regridder_kws,
        "regridder_apply_kws": regridder_apply_kws,
    }

    attrs = {
        "multiscales": multiscales_template(
            datasets=[
                {"path": str(i), "level": i, "crs": projection_model._crs} for i in range(levels)
            ],
            type="reduce",
            method="pyramid_regrid",
            version=get_version(),
            kwargs=save_kwargs,
        )
    }
    save_kwargs.pop("levels")
    save_kwargs.pop("other_chunks")

    # set up pyramid

    plevels = {}

    # pyramid data
    for level in range(levels):
        grid = target_pyramid[str(level)].ds.load()
        # get the regridder object
        if weights_pyramid is None:
            regridder = xe.Regridder(ds, grid, method, parallel=parallel_weights, **regridder_kws)
        else:
            # Reconstruct weights into format that xESMF understands
            # this is a hack that assumes the weights were generated by
            # the `generate_weights_pyramid` function

            ds_w = weights_pyramid[str(level)].ds
            weights = _reconstruct_xesmf_weights(ds_w)
            regridder = xe.Regridder(
                ds, grid, method, reuse_weights=True, weights=weights, **regridder_kws
            )
        # regrid
        if regridder_apply_kws is None:
            regridder_apply_kws = {}
        regridder_apply_kws = {**{"keep_attrs": True}, **regridder_apply_kws}
        plevels[str(level)] = regridder(ds, **regridder_apply_kws)
        level_attrs = {
            "multiscales": multiscales_template(
                datasets=[{"path": ".", "level": level, "crs": projection_model._crs}],
                type="reduce",
                method="pyramid_regrid",
                version=get_version(),
                kwargs=save_kwargs,
            )
        }
        plevels[str(level)].attrs["multiscales"] = level_attrs["multiscales"]

    root = xr.Dataset(attrs=attrs)
    plevels["/"] = root
    pyramid = xr.DataTree.from_dict(plevels)

    pyramid = add_metadata_and_zarr_encoding(
        pyramid,
        levels=levels,
        other_chunks=other_chunks,
        pixels_per_tile=pixels_per_tile,
        projection=Projection(name=projection),
    )

    return pyramid<|MERGE_RESOLUTION|>--- conflicted
+++ resolved
@@ -196,14 +196,10 @@
     projection: typing.Literal["web-mercator", "equidistant-cylindrical"] = "web-mercator",
     target_pyramid: xr.DataTree = None,
     levels: int = None,
-<<<<<<< HEAD
-    weights_pyramid: dt.DataTree = None,
     parallel_weights: bool = True,
     method: str = 'bilinear',
-=======
     weights_pyramid: xr.DataTree = None,
     method: str = "bilinear",
->>>>>>> 4e875186
     regridder_kws: dict = None,
     regridder_apply_kws: dict = None,
     other_chunks: dict = None,
