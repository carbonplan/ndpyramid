import pytest
import xarray as xr
from zarr.storage import MemoryStore

from ndpyramid import pyramid_coarsen, pyramid_regrid, pyramid_reproject


@pytest.fixture
def temperature():
    ds = xr.tutorial.open_dataset('air_temperature')
    ds['air'].encoding = {}
    return ds


def test_xarray_coarsened_pyramid(temperature):
    print(temperature)
    factors = [4, 2, 1]
    pyramid = pyramid_coarsen(temperature, dims=('lat', 'lon'), factors=factors, boundary='trim')
    assert pyramid.ds.attrs['multiscales']
    assert len(pyramid.ds.attrs['multiscales'][0]['datasets']) == len(factors)
    pyramid.to_zarr(MemoryStore())


def test_reprojected_pyramid(temperature):
    rioxarray = pytest.importorskip("rioxarray")  # noqa: F841
    levels = 2
    temperature = temperature.rio.write_crs('EPSG:4326')
    pyramid = pyramid_reproject(temperature, levels=2)
    assert pyramid.ds.attrs['multiscales']
<<<<<<< HEAD
    pyramid.to_zarr(MemoryStore())


def test_regridded_pyramid(temperature):
    rioxarray = pytest.importorskip("xesmf")  # noqa: F841
    pyramid = pyramid_regrid(temperature, levels=2)
    assert pyramid.ds.attrs['multiscales']
=======
    assert len(pyramid.ds.attrs['multiscales'][0]['datasets']) == levels
>>>>>>> 94965f44
    pyramid.to_zarr(MemoryStore())<|MERGE_RESOLUTION|>--- conflicted
+++ resolved
@@ -27,7 +27,7 @@
     temperature = temperature.rio.write_crs('EPSG:4326')
     pyramid = pyramid_reproject(temperature, levels=2)
     assert pyramid.ds.attrs['multiscales']
-<<<<<<< HEAD
+    assert len(pyramid.ds.attrs['multiscales'][0]['datasets']) == levels
     pyramid.to_zarr(MemoryStore())
 
 
@@ -35,7 +35,4 @@
     rioxarray = pytest.importorskip("xesmf")  # noqa: F841
     pyramid = pyramid_regrid(temperature, levels=2)
     assert pyramid.ds.attrs['multiscales']
-=======
-    assert len(pyramid.ds.attrs['multiscales'][0]['datasets']) == levels
->>>>>>> 94965f44
     pyramid.to_zarr(MemoryStore())