--- conflicted
+++ resolved
@@ -105,18 +105,7 @@
 def test_reprojected_resample_pyramid_values(dataset_3d, method, benchmark):
     pytest.importorskip('rioxarray')
     levels = 2
-<<<<<<< HEAD
     reprojected = pyramid_reproject(dataset_3d, levels=levels, resampling=method)
     resampled = pyramid_resample(dataset_3d, levels=levels, x='x', y='y', resampling=method)
-=======
-    reprojected = benchmark(
-        lambda: pyramid_reproject(temperature, levels=levels, resampling='nearest')
-    )
-    resampled = benchmark(
-        lambda: pyramid_resample(
-            temperature, levels=levels, x='lon', y='lat', resampling='nearest_neighbour'
-        )
-    )
->>>>>>> 642bdfc9
     xr.testing.assert_allclose(reprojected['0'].ds, resampled['0'].ds)
     xr.testing.assert_allclose(reprojected['1'].ds, resampled['1'].ds)