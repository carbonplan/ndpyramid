--- conflicted
+++ resolved
@@ -34,7 +34,6 @@
 ]
 
 [project.optional-dependencies]
-<<<<<<< HEAD
 dask = [
     "dask",
     "pyresample",
@@ -45,10 +44,8 @@
     'ipywidgets>=8.0.0',
     'matplotlib'
 ]
-=======
 xesmf = ["xesmf"]
 
->>>>>>> 14106812
 test = [
     "dask",
     "mercantile",
